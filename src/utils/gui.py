--- conflicted
+++ resolved
@@ -97,23 +97,6 @@
         self.assets['cross'] = cross
     
     def display_map(self, agent_known_map, agent_kb_status, agent_pos, agent_dir,
-<<<<<<< HEAD
-                   agent_has_gold, score, percepts, message="", true_map=None):
-        """
-        Display the Wumpus World map using Pygame.
-        
-        Args:
-            agent_known_map: What the agent knows for sure in a cell
-            agent_kb_status: What the agent has inferred about a cell
-            agent_pos: Current agent position
-            agent_dir: Current agent direction
-            agent_has_gold: Whether the agent has the gold
-            score: Current score
-            percepts: Current percepts
-            message: Message to display
-        """
-        # Update current message
-=======
                    agent_has_gold, score, percepts, message=""):
         """Display the Wumpus World map using Pygame."""
         # Update message and log
@@ -144,7 +127,6 @@
     
     def _update_message_and_log(self, message):
         """Update current message and add to log if not empty."""
->>>>>>> 33ac7491
         self.current_message = message
         
         if message:
