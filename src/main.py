--- conflicted
+++ resolved
@@ -53,11 +53,7 @@
         return N_DEFAULT, K_DEFAULT, P_DEFAULT, 0.3, False, True
 
 
-<<<<<<< HEAD
-def run_simulation(N=N_DEFAULT, K=K_DEFAULT, p=P_DEFAULT, delay=0.3, moving_wumpus=False, use_debug_map=False):
-=======
 def run_simulation(N=N_DEFAULT, K=K_DEFAULT, p=P_DEFAULT, delay=0.3, moving_wumpus=False, use_gui=True):
->>>>>>> e9755430
     """
     Initializes and runs a Wumpus World simulation.
 
@@ -69,21 +65,6 @@
         moving_wumpus (bool): Whether wumpuses should move around.
         use_gui (bool): Whether to use the GUI (True) or text display (False).
     """
-<<<<<<< HEAD
-    if use_debug_map:
-        # Sử dụng bản đồ cố định để gỡ lỗi
-        print("--- RUNNING IN DEBUG MODE WITH FIXED MAP ---")
-        env = DebugWumpusWorldEnvironment(N, K, p)
-        # Kích thước của bản đồ gỡ lỗi là 6x6
-        N = 6
-    else:
-        # Sử dụng các môi trường ngẫu nhiên như bình thường
-        EnvClass = AdvancedWumpusWorldEnvironment if moving_wumpus else WumpusWorldEnvironment
-        env = EnvClass(N, K, p)
-        
-    agent = WumpusWorldAgent(N, K, is_moving_wumpus_mode=moving_wumpus)
-    display = WumpusWorldDisplay(N)
-=======
     EnvClass = AdvancedWumpusWorldEnvironment if moving_wumpus else WumpusWorldEnvironment
     env = EnvClass(N, K, p)
     agent = WumpusWorldAgent(N)
@@ -115,7 +96,6 @@
             display.initialize_environment(env_map)
         else:
             display.update_environment_state(env_map)
->>>>>>> e9755430
 
     step_count = 0
     max_steps = 500  # A safeguard against infinite loops.
@@ -136,11 +116,9 @@
             agent_pos=agent.agent_pos,
             agent_dir=agent.agent_dir,
             agent_has_gold=agent.agent_has_gold,
-            agent_has_arrow=agent.agent_has_arrow,
             score=agent.score,
             percepts=current_percepts,
             message=f"Step {step_count}: Agent is thinking...",
-            true_map=env.get_true_map()
         )
         
         # Pause the display and handle step control
@@ -156,11 +134,6 @@
 
         # 4. The environment processes the action
         action_message = env.apply_action(chosen_action)
-<<<<<<< HEAD
-        # CRUCIAL: Let the agent know an action has been successfully executed
-        if agent.is_moving_wumpus_mode:
-            agent.increment_epoch_counter()
-=======
         
         # Check for wumpus scream to mark killed wumpuses
         if hasattr(display, 'mark_wumpus_killed') and PERCEPT_SCREAM in env.last_percepts:
@@ -206,7 +179,6 @@
                             # Mark this wumpus as killed
                             display.mark_wumpus_killed((x, y))
                             break  # Just mark one wumpus
->>>>>>> e9755430
 
         # 5. Sync the agent's state and display the result of the action
         env_state = env.get_current_state()
@@ -242,15 +214,9 @@
             agent_pos=agent.agent_pos,
             agent_dir=agent.agent_dir,
             agent_has_gold=agent.agent_has_gold,
-            agent_has_arrow=agent.agent_has_arrow,
             score=agent.score,
             percepts=env.last_percepts,  # Use last_percepts to include bumps
-<<<<<<< HEAD
-            message=f"Step {step_count}: Action: {chosen_action}. Result: {action_message}",
-            true_map=env.get_true_map(),
-=======
             message=action_msg,
->>>>>>> e9755430
         )
         display.pause(delay)
 
@@ -272,7 +238,6 @@
         agent_pos=agent.agent_pos,
         agent_dir=agent.agent_dir,
         agent_has_gold=agent.agent_has_gold,
-        agent_has_arrow=agent.agent_has_arrow,
         score=agent.score,
         percepts=env.last_percepts,
         message=final_message,
@@ -298,14 +263,5 @@
 
 
 if __name__ == "__main__":
-<<<<<<< HEAD
-    use_debug = input("Use the fixed debug map to test the infinite loop scenario? (Y/n): ").strip().lower()
-    if use_debug in {"y", "yes", ""}:
-        run_simulation(use_debug_map=True, delay=0.5) 
-    else:
-        N, K, p, delay, moving = get_user_config()
-        run_simulation(N=N, K=K, p=p, delay=delay, moving_wumpus=moving)
-=======
     N, K, p, delay, moving, use_gui = get_user_config()
-    run_simulation(N=N, K=K, p=p, delay=delay, moving_wumpus=moving, use_gui=use_gui)
->>>>>>> e9755430
+    run_simulation(N=N, K=K, p=p, delay=delay, moving_wumpus=moving, use_gui=use_gui)